--- conflicted
+++ resolved
@@ -282,13 +282,8 @@
                         # NOTE have to remove predicted tag <pad> too or it'll break the eval code
                         if word != "<PAD>" and p_tag != "<pad>":
                             f.write(f"{word} {r_tag} {p_tag}\n")
-<<<<<<< HEAD
-
-    logger.info(f"Generated {file_name}")
-=======
     
     logger.info(f"Generated {file_name} {"embbed" if fine_tune else ""}")
->>>>>>> 872efd59
     logger.info(eval.evaluate_conll_file(open(txt, "r")))
 
 
@@ -431,27 +426,10 @@
             hidden_size,
             n_layers,
             num_classes,
-<<<<<<< HEAD
         )
 
     logger.info(
         f"Evaluating the best model after fine-tuning embeddings on test set: Model: {combo[min_loss_i][0]} {'bidirectional' if combo[min_loss_i][1] else 'unidirectional'}"
-=======
-            False
-        )
-    
-    eval_RNN(
-        preWeights,
-        valid_loader,
-        processor,
-        combo[min_loss_i][0],
-        combo[min_loss_i][1],
-        device,
-        hidden_size,
-        n_layers,
-        num_classes,
-        True
->>>>>>> 872efd59
     )
 
 
